//---------------------------
// Dependencies
//---------------------------

// Node deps
<<<<<<< HEAD
const path = require("path")
const util = require("util")
=======
const path = require("path");
>>>>>>> fa8ff2d8

// Get the koffi
const koffi = require("koffi");

//---------------------------
// Lib selection
//---------------------------

// The lib path to use
let rwkvCppLibPath = null;

// Check which platform we're on
<<<<<<< HEAD
if( process.arch === 'arm64' ) {
	if( process.platform === 'darwin' ) {
		rwkvCppLibPath = './lib/librwkv-arm64.dylib';
	} else if( process.platform === 'linux' ) {
		rwkvCppLibPath = './lib/librwkv-arm64.so';
	} else {
		throw new Error('Unsupported RWKV.cpp platform / arch: ' + process.platform + ' / ' + process.arch);
	}
} else if( process.arch === 'x64' ) {
	if( process.platform === 'win32' ) {
		// We only do CPU feature detection in windows
		// due to the different libraries with varients in AVX support
		//
		// Note as this is an optional dependency, 
		// it can fail to load/compile for random reasons
		let cpuFeatures = null;
		try {
			cpuFeatures = require('cpu-features')();
		} catch( err ) {
			// Silently ignore, we assume only avx is supported
		}
	
		// Load the highest AVX supported CPU when possible
		if( cpuFeatures == null ) {
			// console.warn("cpu-features failed to load, assuming AVX CPU is supported")
			rwkvCppLibPath = './lib/rwkv-avx.dll';
		} else if( cpuFeatures.avx512 ) {
			rwkvCppLibPath = './lib/rwkv-avx512.dll';
		} else if( cpuFeatures.avx2 ) {
			rwkvCppLibPath = './lib/rwkv-avx2.dll';
		} else {
			// AVX detection is not reliable, so if we fail to detect, we downgrade to lowest avx version
			rwkvCppLibPath = './lib/rwkv-avx.dll';
		}
	} else if( process.platform === 'darwin' ) {
		rwkvCppLibPath = './lib/librwkv.dylib';
	} else if( process.platform === 'linux' ) {
		rwkvCppLibPath = './lib/librwkv.so';
	} else {
		throw new Error('Unsupported RWKV.cpp platform / arch: ' + process.platform + ' / ' + process.arch);
	}	
=======
if (process.arch === "arm64") {
  if (process.platform === "darwin") {
    rwkvCppLibPath = "./lib/librwkv-arm64.dylib";
  } else if (process.platform === "linux") {
    rwkvCppLibPath = "./lib/librwkv-arm64.so";
  } else {
    throw new Error(
      "Unsupported RWKV.cpp platform / arch: " +
        process.platform +
        " / " +
        process.arch
    );
  }
} else if (process.arch === "x64") {
  if (process.platform === "win32") {
    // We only do CPU feature detection in windows
    // due to the different libraries with varients in AVX support
    //
    // Note as this is an optional dependency, it can fail to load
    let cpuFeatures = null;
    try {
      cpuFeatures = require("cpu-features")();
    } catch (err) {
      // Silently ignore, we assume avx
    }

    // Load the highest AVX supported CPU when possible
    if (cpuFeatures == null) {
      // console.warn("cpu-features failed to load, assuming AVX CPU is supported")
      rwkvCppLibPath = "./lib/rwkv-avx.dll";
    } else if (cpuFeatures.avx512) {
      rwkvCppLibPath = "./lib/rwkv-avx512.dll";
    } else if (cpuFeatures.avx2) {
      rwkvCppLibPath = "./lib/rwkv-avx2.dll";
    } else {
      // AVX detection is not reliable, so if we fail to detect, we downgrade to lowest avx version
      rwkvCppLibPath = "./lib/rwkv-avx.dll";
    }
  } else if (process.platform === "darwin") {
    rwkvCppLibPath = "./lib/librwkv.dylib";
  } else if (process.platform === "linux") {
    rwkvCppLibPath = "./lib/librwkv.so";
  } else {
    throw new Error(
      "Unsupported RWKV.cpp platform / arch: " +
        process.platform +
        " / " +
        process.arch
    );
  }
>>>>>>> fa8ff2d8
} else {
  throw new Error("Unsupported RWKV.cpp arch: " + process.arch);
}
// The lib path to use
const rwkvCppFullLibPath = path.resolve(__dirname, "..", rwkvCppLibPath);

//---------------------------
// Lib binding loading
//---------------------------

<<<<<<< HEAD
const rwkvKoffiBind = koffi.load(rwkvCppFullLibPath);

// Custom pointers, to avoid copying data to JS land
const ctx_pointer = koffi.pointer('CTX_HANDLE', koffi.opaque());

// Initializing / cloning process
const rwkv_init_from_file = rwkvKoffiBind.func('CTX_HANDLE rwkv_init_from_file(const char * model_file_path, uint32_t n_threads)');
const rwkv_clone_context = rwkvKoffiBind.func('CTX_HANDLE rwkv_clone_context(CTX_HANDLE ctx, uint32_t n_threads)');
const rwkv_gpu_offload_layers = rwkvKoffiBind.func('bool rwkv_gpu_offload_layers(CTX_HANDLE ctx, uint32_t n_gpu_layers)');

// Model info extraction
const rwkv_get_n_vocab = rwkvKoffiBind.func('size_t rwkv_get_n_vocab(CTX_HANDLE ctx)'); 
const rwkv_get_n_embed = rwkvKoffiBind.func('size_t rwkv_get_n_embed(CTX_HANDLE ctx)');
const rwkv_get_n_layer = rwkvKoffiBind.func('size_t rwkv_get_n_layer(CTX_HANDLE ctx)');
const rwkv_get_state_len = rwkvKoffiBind.func('size_t rwkv_get_state_len(CTX_HANDLE ctx)');  
const rwkv_get_logits_len = rwkvKoffiBind.func('size_t rwkv_get_logits_len(CTX_HANDLE ctx)');

// Eval sequence
const rwkv_eval = rwkvKoffiBind.func('bool rwkv_eval(CTX_HANDLE ctx, int32_t token, const float * state_in, _Out_ float * state_out, _Out_ float * logits_out)');
const rwkv_eval_sequence = rwkvKoffiBind.func('bool rwkv_eval_sequence(CTX_HANDLE ctx, const uint32_t * tokens, size_t sequence_len, const float * state_in, _Out_ float * state_out, _Out_ float * logits_out)');

// // Unsupported functions (due to API integration limitation)
// const rwkv_init_state = rwkvKoffiBind.func('void rwkv_init_state(CTX_HANDLE ctx, float * state)'); 
// const rwkv_set_print_errors = rwkvKoffiBind.func('void rwkv_set_print_errors(CTX_HANDLE ctx, bool print_errors)');  
// const rwkv_get_print_errors = rwkvKoffiBind.func('bool rwkv_get_print_errors(CTX_HANDLE ctx)');  
// const rwkv_get_last_error = rwkvKoffiBind.func('enum rwkv_error_flags rwkv_get_last_error(CTX_HANDLE ctx)');
// const rwkv_get_system_info_string = rwkvKoffiBind.func('const char * rwkv_get_system_info_string()');

// Quantizing models
const rwkv_quantize_model_file = rwkvKoffiBind.func('bool rwkv_quantize_model_file(const char * model_file_path_in, const char * model_file_path_out, const char * format_name)');

// Context destruction
const rwkv_free = rwkvKoffiBind.func('void rwkv_free(CTX_HANDLE ctx)');
=======
// Setup the FFI RWKV binding
const rwkvKoffiBind = koffi.load(rwkvCppFullLibPath);
const ctx_pointer = koffi.pointer("CTX_HANDLE", koffi.opaque());
const rwkv_init_from_file = rwkvKoffiBind.func(
  "CTX_HANDLE rwkv_init_from_file(const char * model_file_path, uint32_t n_threads)"
);
const rwkv_free = rwkvKoffiBind.func("void rwkv_free(CTX_HANDLE ctx)");
const rwkv_eval = rwkvKoffiBind.func(
  "bool rwkv_eval(CTX_HANDLE ctx, int32_t token, _Inout_ float * state_in, _Inout_ float * state_out, _Inout_ float * logits_out)"
);
const rwkv_get_state_buffer_element_count = rwkvKoffiBind.func(
  "uint32_t rwkv_get_state_buffer_element_count(CTX_HANDLE)"
);
const rwkv_get_logits_buffer_element_count = rwkvKoffiBind.func(
  "uint32_t rwkv_get_logits_buffer_element_count(CTX_HANDLE)"
);
const rwkv_gpu_offload_layers = rwkvKoffiBind.func(
  "bool rwkv_gpu_offload_layers(CTX_HANDLE ctx, uint32_t gpu_id)"
);
const rwkv_eval_sequence = rwkvKoffiBind.func(
  "bool rwkv_eval_sequence(CTX_HANDLE ctx, const uint32_t * tokens, size_t sequence_len, _Inout_ const float * state_in, _Inout_ float * state_out, _Inout_ float * logits_out)"
);
const rwkv_quantize_model_file = rwkvKoffiBind.func(
  "bool rwkv_quantize_model_file(const char * model_file_path_in, const char * model_file_path_out, const char * format_name)"
);
const rwkv_get_system_info_string = rwkvKoffiBind.func(
  "const char * rwkv_get_system_info_string()"
);
>>>>>>> fa8ff2d8

//---------------------------
// Module export
//---------------------------

module.exports = {
  // The path to the lib used
  _libPath: rwkvCppFullLibPath,

  /**
   * Loads the model from a file and prepares it for inference.
   * Returns NULL on any error. Error messages would be printed to stderr.
   *
   * @param {String} model_file_path path to model file in ggml format.
   * @param {Number} n_threads number of threads to use for inference.
   *
   * @returns {ffi_pointer} Pointer to the RWKV context.
   */
  async rwkv_init_from_file(model_file_path, n_threads) {
    return new Promise((resolve, reject) => {
      rwkv_init_from_file.async(
        model_file_path,
        n_threads,
        (err, ctx) => {
          if (err) {
            reject(err);
          } else {
            resolve(ctx);
          }
        }
      );
    });
  },
  

  /**
   * Offloads the specified layers to the GPU.
   * Returns false on any error. Error messages would be printed to stderr.
   *
   */
  async rwkv_gpu_offload_layers(ctx, gpu_id) {
    return new Promise((resolve, reject) => {
      rwkv_gpu_offload_layers.async(ctx, gpu_id, (err, result) => {
        if (err) {
          reject(err);
        } else {
          resolve(result);
        }
      });
    });
  },

  /**
   * Frees all allocated memory and the context.
   *
   * @param {ffi_pointer} ctx - Pointer to the RWKV context.
   **/
  async rwkv_free(ctx) {
    return new Promise((resolve, reject) => {
      rwkv_free.async(ctx, (err) => {
        if (err) {
          reject(err);
        } else {
          resolve();
        }
      });
    });
  },

  /**
   * Evaluates the model for a single token.
   * Returns false on any error. Error messages would be printed to stderr.
   *
   * @param {ffi_pointer} ctx - Pointer to the RWKV context.
   * @param {Number} token - The token to evaluate.
   * @param {ffi_pointer} state_in - The input state.
   * @param {ffi_pointer} state_out - The output state.
   * @param {ffi_pointer} logits_out - The output logits.
   *
   * @returns {Boolean} True if successful, false if not.
   **/
  async rwkv_eval(ctx, token, state_in, state_out, logits_out) {
    return new Promise((resolve, reject) => {
      rwkv_eval.async(
        ctx,
        token,
        state_in,
        state_out,
        logits_out,
        (err, result) => {
          if (err) {
            reject(err);
          } else {
            resolve(result);
          }
        }
      );
    });
  },

  /**  Evaluates the model for a sequence of tokens.
   * Uses a faster algorithm than rwkv_eval if you do not need the state and logits for every token. Best used with batch sizes of 64 or so.
   * Has to build a computation graph on the first call for a given sequence, but will use this cached graph for subsequent calls of the same sequence length.
   * Not thread-safe. For parallel inference, call rwkv_clone_context to create one rwkv_context for each thread.
   * Returns false on any error.
   * @param tokens: pointer to an array of tokens. If NULL, the graph will be built and cached, but not executed: this can be useful for initialization.
   * @param sequence_len: number of tokens to read from the array.
   * @param state_in: FP32 buffer of size rwkv_get_state_len(), or NULL if this is a first pass.
   * @param state_out: FP32 buffer of size rwkv_get_state_len(). This buffer will be written to if non-NULL.
   * @param logits_out: FP32 buffer of size rwkv_get_logits_len(). This buffer will be written to if non-NULL.
   **/
  async rwkv_eval_sequence(
    ctx,
    tokens,
    sequence_len,
    state_in,
    state_out,
    logits_out
  ) {
    return new Promise((resolve, reject) => {
      rwkv_eval_sequence.async(
        ctx,
        tokens,
        sequence_len,
        state_in,
        state_out,
        logits_out,
        (err, result) => {
          if (err) {
            reject(err);
          } else {
            resolve(result);
          }
        }
      );
    });
  },

  /**
   * Returns count of FP32 elements in state buffer.
   *
   * @param {ffi_pointer} ctx - Pointer to the RWKV context.
   *
   * @returns {Number} The number of elements in the state buffer.
   **/
  async rwkv_get_state_buffer_element_count(ctx) {
    return new Promise((resolve, reject) => {
      rwkv_get_state_buffer_element_count.async(ctx, (err, result) => {
        if (err) {
          reject(err);
        } else {
          resolve(result);
        }
      });
    });
  },

  /**
   * Returns count of FP32 elements in logits buffer.
   *
   * @param {ffi_pointer} ctx - Pointer to the RWKV context.
   *
   * @returns {Number} The number of elements in the logits buffer.
   **/
  async rwkv_get_logits_buffer_element_count(ctx) {
    return new Promise((resolve, reject) => {
      rwkv_get_logits_buffer_element_count.async(ctx, (err, result) => {
        if (err) {
          reject(err);
        } else {
          resolve(result);
        }
      });
    });
  },

  /**
   * Quantizes the model file.
   * Returns false on any error. Error messages would be printed to stderr.
   *
   * Available format names:
   * - Q4_0
   * - Q4_1
   * - Q4_2
   * - Q5_0
   * - Q5_1
   * - Q8_0
   *
   * @param {String} model_file_path_in - Path to the input model file in ggml format.
   * @param {String} model_file_path_out - Path to the output model file in ggml format.
   * @param {String} format_name - The format to use for quantization.
   *
   * @returns {Boolean} True if successful, false if not.
   **/
  async rwkv_quantize_model_file(
    model_file_path_in,
    model_file_path_out,
    format_name
  ) {
    return new Promise((resolve, reject) => {
      rwkv_quantize_model_file.async(
        model_file_path_in,
        model_file_path_out,
        format_name,
        (err, result) => {
          if (err) {
            reject(err);
          } else {
            resolve(result);
          }
        }
      );
    });
  },

<<<<<<< HEAD
	// The path to the lib used
	_libPath: rwkvCppFullLibPath,

	// Initializing / cloning process
	// ---

	/**
	 * Loads the model from a file and prepares it for inference.
	 * Returns NULL on any error. Error messages would be printed to stderr.
	 * 
	 * @param {String} model_file_path - path to model file in ggml format.
	 * @param {Number} n_threads - number of CPU threads to use for inference.
	 * 
	 * @returns {ffi_pointer} Pointer to the RWKV context.
	 */
	rwkv_init_from_file: rwkv_init_from_file,

	/**
	 * Creates a new context from an existing one.
	 * This can allow you to run multiple rwkv_eval's in parallel, without having to load a single model multiple times.
	 * Each rwkv_context can have one eval running at a time.
	 * Every rwkv_context must be freed using rwkv_free.
	 * 
	 * @param {ffi_pointer} ctx - Pointer to the RWKV context.
	 * @param {Number} n_threads - number of CPU threads to use for inference.
	 * 
	 * @returns {ffi_pointer} Pointer to the new RWKV context.
	 */
	rwkv_clone_context: rwkv_clone_context,

	/**
	 * Offloads the specified layers to the GPU.
	 * Returns false on any error. Error messages would be printed to stderr.
	 * 
	 * @param {ffi_pointer} ctx - Pointer to the RWKV context.
	 * @param {Number} n_gpu_layers - number of GPU layers to offload
	 */
	rwkv_gpu_offload_layers: rwkv_gpu_offload_layers,

	// Model info extraction
	// ---

	/**
	 * Returns count of FP32 elements in state buffer.
	 * 
	 * @param {ffi_pointer} ctx - Pointer to the RWKV context.
	 * 
	 * @returns {Number} The number of elements in the state buffer.
	 **/
	rwkv_get_state_len: rwkv_get_state_len,

	/**
	 * Returns count of FP32 elements in logits buffer.
	 * 
	 * @param {ffi_pointer} ctx - Pointer to the RWKV context.
	 * 
	 * @returns {Number} The number of elements in the logits buffer.
	 **/
	rwkv_get_logits_len: rwkv_get_logits_len,

	/**
	 * Returns count of FP32 number of layers
	 * 
	 * @param {ffi_pointer} ctx - Pointer to the RWKV context.
	 * 
	 * @returns {Number} The number of layers
	 **/
	rwkv_get_n_layer: rwkv_get_n_layer,

	/**
	 * Returns count of FP32 number of embed params
	 * 
	 * @param {ffi_pointer} ctx - Pointer to the RWKV context.
	 * 
	 * @returns {Number} The number of embed params
	 **/
	rwkv_get_n_embed: rwkv_get_n_embed,

	/**
	 * Returns count of FP32 number of vocab params
	 * 
	 * @param {ffi_pointer} ctx - Pointer to the RWKV context.
	 * 
	 * @returns {Number} The number of embed params
	 **/
	rwkv_get_n_vocab: rwkv_get_n_vocab,

	// Eval sequences
	// ---

	/**
	 * Evaluates the model for a single token.
	 * Returns false on any error. Error messages would be printed to stderr.
	 * 
	 * @param {ffi_pointer} ctx - Pointer to the RWKV context.
	 * @param {Number} token - The token to evaluate.
	 * @param {ffi_pointer} state_in - The input state.
	 * @param {ffi_pointer} state_out - The output state.
	 * @param {ffi_pointer} logits_out - The output logits.
	 * 
	 * @returns {Boolean} True if successful, false if not.
	 **/
	rwkv_eval: rwkv_eval,

	/** 
	 * Evaluates the model for a sequence of tokens.
	 * Uses a faster algorithm than rwkv_eval if you do not need the state and logits for every token. Best used with batch sizes of 64 or so.
	 * Has to build a computation graph on the first call for a given sequence, but will use this cached graph for subsequent calls of the same sequence length.
	 * Not thread-safe. For parallel inference, call rwkv_clone_context to create one rwkv_context for each thread.
	 * Returns false on any error.
	 * 
	 * @param tokens: pointer to an array of tokens. If NULL, the graph will be built and cached, but not executed: this can be useful for initialization.
	 * @param sequence_len: number of tokens to read from the array.
	 * @param state_in: FP32 buffer of size rwkv_get_state_len(), or NULL if this is a first pass.
	 * @param state_out: FP32 buffer of size rwkv_get_state_len(). This buffer will be written to if non-NULL.
	 * @param logits_out: FP32 buffer of size rwkv_get_logits_len(). This buffer will be written to if non-NULL.
	 * 
	 * @returns {Boolean} True if successful, false if not.
	 **/
	rwkv_eval_sequence : rwkv_eval_sequence,

	// Quantizing models
	// ---

	/**
	 * Quantizes the model file.
	 * Returns false on any error. Error messages would be printed to stderr.
	 * 
	 * Available format names:
	 * - Q4_0
	 * - Q4_1
	 * - Q4_2
	 * - Q5_0
	 * - Q5_1
	 * - Q8_0
	 *
	 * (For async op, just call the <function-name>.async varient)
	 * 
	 * @param {String} model_file_path_in - Path to the input model file in ggml format.
	 * @param {String} model_file_path_out - Path to the output model file in ggml format.
	 * @param {String} format_name - The quantization format to use.
	 * 
	 * @returns {Boolean} True if successful, false if not.
	 **/
	rwkv_quantize_model_file: rwkv_quantize_model_file,

	// Context destruction
	// ---

	/**
	 * Frees all allocated memory and the context.
	 *
	 * @param {ffi_pointer} ctx - Pointer to the RWKV context.
	 **/
	rwkv_free: rwkv_free,

	// ====
	// Promise Varient
	// ====
	promises: {

		/**
		 * @async
		 * 
		 * Loads the model from a file and prepares it for inference.
		 * Returns NULL on any error. Error messages would be printed to stderr.
		 * 
		 * @param {String} model_file_path - path to model file in ggml format.
		 * @param {Number} n_threads - number of CPU threads to use for inference.
		 * 
		 * @returns {ffi_pointer} Pointer to the RWKV context.
		 */
		rwkv_init_from_file: util.promisify(rwkv_init_from_file.async),


		/**
		 * @async
		 * 
		 * Creates a new context from an existing one.
		 * This can allow you to run multiple rwkv_eval's in parallel, without having to load a single model multiple times.
		 * Each rwkv_context can have one eval running at a time.
		 * Every rwkv_context must be freed using rwkv_free.
		 * 
		 * @param {ffi_pointer} ctx - Pointer to the RWKV context.
		 * @param {Number} n_threads - number of CPU threads to use for inference.
		 * 
		 * @returns {ffi_pointer} Pointer to the new RWKV context.
		 */
		rwkv_clone_context: util.promisify(rwkv_clone_context.async),


		/**
		 * @async
		 * 
		 * Offloads the specified layers to the GPU.
		 * Returns false on any error. Error messages would be printed to stderr.
		 * 
		 * @param {ffi_pointer} ctx - Pointer to the RWKV context.
		 * @param {Number} n_gpu_layers - number of GPU layers to offload
		 */
		rwkv_gpu_offload_layers: util.promisify(rwkv_gpu_offload_layers.async),

		/**
		 * @async
		 * 
		 * Returns count of FP32 elements in state buffer.
		 * 
		 * @param {ffi_pointer} ctx - Pointer to the RWKV context.
		 * 
		 * @returns {Number} The number of elements in the state buffer.
		 **/
		rwkv_get_state_len: util.promisify(rwkv_get_state_len.async),

		/**
		 * @async
		 * 
		 * Returns count of FP32 elements in logits buffer.
		 * 
		 * @param {ffi_pointer} ctx - Pointer to the RWKV context.
		 * 
		 * @returns {Number} The number of elements in the logits buffer.
		 **/
		rwkv_get_logits_len: util.promisify(rwkv_get_logits_len.async),

		/**
		 * @async
		 * 
		 * Returns count of FP32 number of layers
		 * 
		 * @param {ffi_pointer} ctx - Pointer to the RWKV context.
		 * 
		 * @returns {Number} The number of layers
		 **/
		rwkv_get_n_layer: util.promisify(rwkv_get_n_layer.async),

		/**
		 * @async
		 * 
		 * Returns count of FP32 number of embed params
		 * 
		 * @param {ffi_pointer} ctx - Pointer to the RWKV context.
		 * 
		 * @returns {Number} The number of embed params
		 **/
		rwkv_get_n_embed: util.promisify(rwkv_get_n_embed.async),

		/**
		 * @async
		 * 
		 * Returns count of FP32 number of vocab params
		 * 
		 * @param {ffi_pointer} ctx - Pointer to the RWKV context.
		 * 
		 * @returns {Number} The number of embed params
		 **/
		rwkv_get_n_vocab: rwkv_get_n_vocab,

		/**
		 * @async
		 * 
		 * Evaluates the model for a single token.
		 * Returns false on any error. Error messages would be printed to stderr.
		 * 
		 * @param {ffi_pointer} ctx - Pointer to the RWKV context.
		 * @param {Number} token - The token to evaluate.
		 * @param {ffi_pointer} state_in - The input state.
		 * @param {ffi_pointer} state_out - The output state.
		 * @param {ffi_pointer} logits_out - The output logits.
		 * 
		 * @returns {Boolean} True if successful, false if not.
		 **/
		rwkv_eval: util.promisify(rwkv_eval.async),

		/** 
		 * @async
		 * 
		 * Evaluates the model for a sequence of tokens.
		 * Uses a faster algorithm than rwkv_eval if you do not need the state and logits for every token. Best used with batch sizes of 64 or so.
		 * Has to build a computation graph on the first call for a given sequence, but will use this cached graph for subsequent calls of the same sequence length.
		 * Not thread-safe. For parallel inference, call rwkv_clone_context to create one rwkv_context for each thread.
		 * Returns false on any error.
		 * 
		 * @param tokens: pointer to an array of tokens. If NULL, the graph will be built and cached, but not executed: this can be useful for initialization.
		 * @param sequence_len: number of tokens to read from the array.
		 * @param state_in: FP32 buffer of size rwkv_get_state_len(), or NULL if this is a first pass.
		 * @param state_out: FP32 buffer of size rwkv_get_state_len(). This buffer will be written to if non-NULL.
		 * @param logits_out: FP32 buffer of size rwkv_get_logits_len(). This buffer will be written to if non-NULL.
		 * 
		 * @returns {Boolean} True if successful, false if not.
		 **/
		rwkv_eval_sequence: util.promisify(rwkv_eval_sequence.async),

		/**
		 * @async
		 * 
		 * Quantizes the model file.
		 * Returns false on any error. Error messages would be printed to stderr.
		 * 
		 * Available format names:
		 * - Q4_0
		 * - Q4_1
		 * - Q4_2
		 * - Q5_0
		 * - Q5_1
		 * - Q8_0
		 *
		 * (For async op, just call the <function-name>.async varient)
		 * 
		 * @param {String} model_file_path_in - Path to the input model file in ggml format.
		 * @param {String} model_file_path_out - Path to the output model file in ggml format.
		 * @param {String} format_name - The quantization format to use.
		 * 
		 * @returns {Boolean} True if successful, false if not.
		 **/
		rwkv_quantize_model_file: util.promisify(rwkv_quantize_model_file.async),

		/**
		 * @async
		 * 
		 * Frees all allocated memory and the context.
		 *
		 * @param {ffi_pointer} ctx - Pointer to the RWKV context.
		 **/
		rwkv_free: util.promisify(rwkv_free.async),

	}

}
=======
  /**
   * Returns system information string.
   *
   * @returns {String} System information string.
   **/
  rwkv_get_system_info_string() {
    return rwkv_get_system_info_string();
  },
};
>>>>>>> fa8ff2d8
<|MERGE_RESOLUTION|>--- conflicted
+++ resolved
@@ -3,12 +3,8 @@
 //---------------------------
 
 // Node deps
-<<<<<<< HEAD
 const path = require("path")
 const util = require("util")
-=======
-const path = require("path");
->>>>>>> fa8ff2d8
 
 // Get the koffi
 const koffi = require("koffi");
@@ -21,7 +17,6 @@
 let rwkvCppLibPath = null;
 
 // Check which platform we're on
-<<<<<<< HEAD
 if( process.arch === 'arm64' ) {
 	if( process.platform === 'darwin' ) {
 		rwkvCppLibPath = './lib/librwkv-arm64.dylib';
@@ -63,58 +58,6 @@
 	} else {
 		throw new Error('Unsupported RWKV.cpp platform / arch: ' + process.platform + ' / ' + process.arch);
 	}	
-=======
-if (process.arch === "arm64") {
-  if (process.platform === "darwin") {
-    rwkvCppLibPath = "./lib/librwkv-arm64.dylib";
-  } else if (process.platform === "linux") {
-    rwkvCppLibPath = "./lib/librwkv-arm64.so";
-  } else {
-    throw new Error(
-      "Unsupported RWKV.cpp platform / arch: " +
-        process.platform +
-        " / " +
-        process.arch
-    );
-  }
-} else if (process.arch === "x64") {
-  if (process.platform === "win32") {
-    // We only do CPU feature detection in windows
-    // due to the different libraries with varients in AVX support
-    //
-    // Note as this is an optional dependency, it can fail to load
-    let cpuFeatures = null;
-    try {
-      cpuFeatures = require("cpu-features")();
-    } catch (err) {
-      // Silently ignore, we assume avx
-    }
-
-    // Load the highest AVX supported CPU when possible
-    if (cpuFeatures == null) {
-      // console.warn("cpu-features failed to load, assuming AVX CPU is supported")
-      rwkvCppLibPath = "./lib/rwkv-avx.dll";
-    } else if (cpuFeatures.avx512) {
-      rwkvCppLibPath = "./lib/rwkv-avx512.dll";
-    } else if (cpuFeatures.avx2) {
-      rwkvCppLibPath = "./lib/rwkv-avx2.dll";
-    } else {
-      // AVX detection is not reliable, so if we fail to detect, we downgrade to lowest avx version
-      rwkvCppLibPath = "./lib/rwkv-avx.dll";
-    }
-  } else if (process.platform === "darwin") {
-    rwkvCppLibPath = "./lib/librwkv.dylib";
-  } else if (process.platform === "linux") {
-    rwkvCppLibPath = "./lib/librwkv.so";
-  } else {
-    throw new Error(
-      "Unsupported RWKV.cpp platform / arch: " +
-        process.platform +
-        " / " +
-        process.arch
-    );
-  }
->>>>>>> fa8ff2d8
 } else {
   throw new Error("Unsupported RWKV.cpp arch: " + process.arch);
 }
@@ -125,7 +68,6 @@
 // Lib binding loading
 //---------------------------
 
-<<<<<<< HEAD
 const rwkvKoffiBind = koffi.load(rwkvCppFullLibPath);
 
 // Custom pointers, to avoid copying data to JS land
@@ -159,36 +101,6 @@
 
 // Context destruction
 const rwkv_free = rwkvKoffiBind.func('void rwkv_free(CTX_HANDLE ctx)');
-=======
-// Setup the FFI RWKV binding
-const rwkvKoffiBind = koffi.load(rwkvCppFullLibPath);
-const ctx_pointer = koffi.pointer("CTX_HANDLE", koffi.opaque());
-const rwkv_init_from_file = rwkvKoffiBind.func(
-  "CTX_HANDLE rwkv_init_from_file(const char * model_file_path, uint32_t n_threads)"
-);
-const rwkv_free = rwkvKoffiBind.func("void rwkv_free(CTX_HANDLE ctx)");
-const rwkv_eval = rwkvKoffiBind.func(
-  "bool rwkv_eval(CTX_HANDLE ctx, int32_t token, _Inout_ float * state_in, _Inout_ float * state_out, _Inout_ float * logits_out)"
-);
-const rwkv_get_state_buffer_element_count = rwkvKoffiBind.func(
-  "uint32_t rwkv_get_state_buffer_element_count(CTX_HANDLE)"
-);
-const rwkv_get_logits_buffer_element_count = rwkvKoffiBind.func(
-  "uint32_t rwkv_get_logits_buffer_element_count(CTX_HANDLE)"
-);
-const rwkv_gpu_offload_layers = rwkvKoffiBind.func(
-  "bool rwkv_gpu_offload_layers(CTX_HANDLE ctx, uint32_t gpu_id)"
-);
-const rwkv_eval_sequence = rwkvKoffiBind.func(
-  "bool rwkv_eval_sequence(CTX_HANDLE ctx, const uint32_t * tokens, size_t sequence_len, _Inout_ const float * state_in, _Inout_ float * state_out, _Inout_ float * logits_out)"
-);
-const rwkv_quantize_model_file = rwkvKoffiBind.func(
-  "bool rwkv_quantize_model_file(const char * model_file_path_in, const char * model_file_path_out, const char * format_name)"
-);
-const rwkv_get_system_info_string = rwkvKoffiBind.func(
-  "const char * rwkv_get_system_info_string()"
-);
->>>>>>> fa8ff2d8
 
 //---------------------------
 // Module export
@@ -404,7 +316,6 @@
     });
   },
 
-<<<<<<< HEAD
 	// The path to the lib used
 	_libPath: rwkvCppFullLibPath,
 
@@ -731,16 +642,4 @@
 		rwkv_free: util.promisify(rwkv_free.async),
 
 	}
-
-}
-=======
-  /**
-   * Returns system information string.
-   *
-   * @returns {String} System information string.
-   **/
-  rwkv_get_system_info_string() {
-    return rwkv_get_system_info_string();
-  },
-};
->>>>>>> fa8ff2d8
+}